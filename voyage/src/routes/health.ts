import { Router, Request, Response } from 'express';
<<<<<<< HEAD
import {
  HealthChecker,
  ComponentType,
  HealthStatus,
} from '../../../shared/health';
import DatabaseService from '../database/DatabaseService';
import prisma from '../database/prisma';
=======
import DatabaseService, { type DatabaseHealth } from '../database/DatabaseService';
>>>>>>> 0c7cf5be
import cacheService from '../services/CacheService';

const router = Router();

<<<<<<< HEAD
/**
 * Health Check Configuration - INFRA-013.1
 * Voyage Service health checks
 */
const createHealthChecker = () => {
  return new HealthChecker({
    serviceName: 'voyage-service',
    serviceVersion: process.env.npm_package_version || '1.0.0',
    includeMetadata: true,
    checks: [
      // PostgreSQL - CRITICAL
      {
        name: 'PostgreSQL',
        type: ComponentType.DATABASE,
        critical: true,
        timeout: 3000,
        check: async () => {
          try {
            const startTime = Date.now();
            await prisma.$queryRaw`SELECT 1 AS health_check`;
            const responseTime = Date.now() - startTime;

            return {
              status: HealthStatus.HEALTHY,
              message: 'PostgreSQL connection successful',
              details: {
                connected: true,
                responseTime,
              },
            };
          } catch (error) {
            const errorMessage = error instanceof Error ? error.message : 'Unknown error';
            return {
              status: HealthStatus.UNHEALTHY,
              message: `PostgreSQL connection failed: ${errorMessage}`,
              details: {
                connected: false,
                error: errorMessage,
              },
            };
          }
        },
      },
      // MongoDB - OPTIONAL (if configured)
      ...(process.env.MONGODB_URI
        ? [
            {
              name: 'MongoDB',
              type: ComponentType.DATABASE,
              critical: false, // MongoDB is optional for voyage service
              timeout: 3000,
              check: async () => {
                try {
                  // MongoDB check if needed - placeholder for now
                  return {
                    status: HealthStatus.HEALTHY,
                    message: 'MongoDB not configured or optional',
                    details: {
                      connected: false,
                      optional: true,
                    },
                  };
                } catch (error) {
                  const errorMessage = error instanceof Error ? error.message : 'Unknown error';
                  return {
                    status: HealthStatus.DEGRADED,
                    message: `MongoDB check failed: ${errorMessage}`,
                    details: {
                      connected: false,
                      error: errorMessage,
                    },
                  };
                }
              },
            },
          ]
        : []),
    ],
  });
};
=======
// Types pour les réponses API
interface HealthResponse {
  status: 'healthy' | 'unhealthy' | 'degraded';
  timestamp: string;
  services: {
    api: {
      status: 'healthy';
      uptime: number;
      version: string;
      environment: string;
    };
    postgresql: {
      status: 'healthy' | 'unhealthy';
      responseTime?: number;
      connected: boolean;
      error?: string;
    };
  };
  overall: {
    ready: boolean;
    critical_services_up: boolean;
  };
}

interface ErrorResponse {
  status: 'error';
  timestamp: string;
  error: string;
  services: {
    api: {
      status: 'healthy';
      uptime: number;
      version: string;
      environment: string;
    };
    postgresql: {
      status: 'unhealthy';
      connected: boolean;
    };
  };
}
>>>>>>> 0c7cf5be

/**
 * GET /health
 * Full health check endpoint - INFRA-013.1
 *
 * Returns:
 * - 200: All critical services healthy
 * - 206: Critical services healthy, optional services degraded
 * - 503: Critical services unhealthy
 */
router.get('/', async (req: Request, res: Response): Promise<void> => {
  const startTime = Date.now();

  try {
<<<<<<< HEAD
    const healthChecker = createHealthChecker();
    const healthReport = await healthChecker.performHealthCheck(5000);

    const statusCode = HealthChecker.getHttpStatus(healthReport.status);
    const totalTime = Date.now() - startTime;

    console.log(
      `🏥 [Voyage] Health check completed in ${totalTime}ms - Status: ${healthReport.status}`
    );
=======
    const dbService = DatabaseService.getInstance();
    
    // Check if service is ready
    const readiness = dbService.isReady();
    if (!readiness.ready) {
      const errorResponse: ErrorResponse = {
        status: 'error',
        timestamp: new Date().toISOString(),
        error: 'Database service not initialized',
        services: {
          api: {
            status: 'healthy',
            uptime: Math.round(process.uptime()),
            version: process.env.npm_package_version || '1.0.0',
            environment: process.env.NODE_ENV || 'development'
          },
          postgresql: {
            status: 'unhealthy',
            connected: false
          }
        }
      };
      res.status(503).json(errorResponse);
      return;
    }

    // Perform health checks with timeout
    const dbHealth: DatabaseHealth = await dbService.healthCheck(3000);
    
    // Determine overall status
    let overallStatus: HealthResponse['status'] = 'healthy';
    let statusCode = 200;

    if (!dbHealth.postgresql) {
      overallStatus = 'unhealthy';
      statusCode = 503;
    }

    const response: HealthResponse = {
      status: overallStatus,
      timestamp: new Date().toISOString(),
      services: {
        api: {
          status: 'healthy',
          uptime: Math.round(process.uptime()),
          version: process.env.npm_package_version || '1.0.0',
          environment: process.env.NODE_ENV || 'development'
        },
        postgresql: {
          status: dbHealth.details.postgresql.status,
          responseTime: dbHealth.details.postgresql.responseTime,
          connected: dbHealth.details.postgresql.connected,
          error: dbHealth.details.postgresql.error
        }
      },
      overall: {
        ready: dbHealth.overall,
        critical_services_up: dbHealth.postgresql
      }
    };
>>>>>>> 0c7cf5be

    res.status(statusCode).json(healthReport);
  } catch (error) {
    const totalTime = Date.now() - startTime;
    console.error(`💥 [Voyage] Health check failed in ${totalTime}ms:`, error);

    res.status(500).json({
      status: 'error',
      service: 'voyage-service',
      timestamp: new Date().toISOString(),
<<<<<<< HEAD
      error: error instanceof Error ? error.message : 'Health check failed',
    });
=======
      error: 'Health check failed',
      services: {
        api: {
          status: 'healthy',
          uptime: Math.round(process.uptime()),
          version: process.env.npm_package_version || '1.0.0',
          environment: process.env.NODE_ENV || 'development'
        },
        postgresql: {
          status: 'unhealthy',
          connected: false
        }
      }
    };

    res.status(500).json(errorResponse);
>>>>>>> 0c7cf5be
  }
});

/**
 * GET /health/live
 * Liveness probe - INFRA-013.1
 * Simple check if the service is alive
 *
 * Returns:
 * - 200: Service is running
 */
router.get('/live', (req: Request, res: Response): void => {
  res.status(200).json({
    alive: true,
    service: 'voyage-service',
    timestamp: new Date().toISOString(),
    uptime: Math.floor(process.uptime()),
  });
});

/**
 * GET /health/ready
 * Readiness probe - INFRA-013.1
 * Check if service is ready to accept traffic
 *
 * Returns:
 * - 200: Service ready
 * - 503: Service not ready
 */
router.get('/ready', async (req: Request, res: Response): Promise<void> => {
  try {
    const dbService = DatabaseService.getInstance();

    // Vérifier que la DB est initialisée
    const dbReady = dbService.isReady ? dbService.isReady() : { ready: false, postgresql: false };

    if (dbReady.ready && dbReady.postgresql) {
      res.status(200).json({
        ready: true,
        service: 'voyage-service',
        timestamp: new Date().toISOString(),
        dependencies: {
          postgresql: dbReady.postgresql,
        },
      });
    } else {
      res.status(503).json({
        ready: false,
        service: 'voyage-service',
        timestamp: new Date().toISOString(),
        reason: 'PostgreSQL not ready',
        dependencies: {
          postgresql: dbReady.postgresql || false,
        },
      });
    }
  } catch (error) {
    res.status(503).json({
      ready: false,
      service: 'voyage-service',
      timestamp: new Date().toISOString(),
      reason: 'Service initialization error',
      error: error instanceof Error ? error.message : 'Unknown error',
    });
  }
});

/**
<<<<<<< HEAD
 * GET /health/cache
 * Cache statistics endpoint - DR-65US-VOYAGE-004
 *
 * Returns cache statistics and connection status
=======
 * Liveness probe endpoint
 * GET /api/health/live
 *
 * Simple check if the service is alive
>>>>>>> 0c7cf5be
 */
router.get('/cache', async (req: Request, res: Response): Promise<void> => {
  try {
    const stats = cacheService.getStats();
    const isConnected = await cacheService.ping();

    res.status(200).json({
      status: isConnected ? 'healthy' : 'unhealthy',
      timestamp: new Date().toISOString(),
      cache: {
        connected: isConnected,
        ...stats,
      },
    });
  } catch (error) {
    const errorMessage = error instanceof Error ? error.message : 'Unknown error';
    res.status(500).json({
      status: 'error',
      timestamp: new Date().toISOString(),
      error: errorMessage,
      cache: {
        connected: false,
      },
    });
  }
});

/**
 * Cache statistics endpoint
 * GET /api/health/cache
 *
 * Ticket: DR-65US-VOYAGE-004 - Cache des Requêtes Amadeus
 * Returns cache statistics and connection status
 */
router.get('/cache', async (req: Request, res: Response): Promise<void> => {
  try {
    const stats = cacheService.getStats();
    const isConnected = await cacheService.ping();

    res.status(200).json({
      status: isConnected ? 'healthy' : 'unhealthy',
      timestamp: new Date().toISOString(),
      cache: {
        connected: isConnected,
        ...stats
      }
    });
  } catch (error) {
    const errorMessage = error instanceof Error ? error.message : 'Unknown error';
    res.status(500).json({
      status: 'error',
      timestamp: new Date().toISOString(),
      error: errorMessage,
      cache: {
        connected: false
      }
    });
  }
});

export default router;<|MERGE_RESOLUTION|>--- conflicted
+++ resolved
@@ -1,5 +1,4 @@
 import { Router, Request, Response } from 'express';
-<<<<<<< HEAD
 import {
   HealthChecker,
   ComponentType,
@@ -7,14 +6,11 @@
 } from '../../../shared/health';
 import DatabaseService from '../database/DatabaseService';
 import prisma from '../database/prisma';
-=======
-import DatabaseService, { type DatabaseHealth } from '../database/DatabaseService';
->>>>>>> 0c7cf5be
+
 import cacheService from '../services/CacheService';
 
 const router = Router();
 
-<<<<<<< HEAD
 /**
  * Health Check Configuration - INFRA-013.1
  * Voyage Service health checks
@@ -95,49 +91,6 @@
     ],
   });
 };
-=======
-// Types pour les réponses API
-interface HealthResponse {
-  status: 'healthy' | 'unhealthy' | 'degraded';
-  timestamp: string;
-  services: {
-    api: {
-      status: 'healthy';
-      uptime: number;
-      version: string;
-      environment: string;
-    };
-    postgresql: {
-      status: 'healthy' | 'unhealthy';
-      responseTime?: number;
-      connected: boolean;
-      error?: string;
-    };
-  };
-  overall: {
-    ready: boolean;
-    critical_services_up: boolean;
-  };
-}
-
-interface ErrorResponse {
-  status: 'error';
-  timestamp: string;
-  error: string;
-  services: {
-    api: {
-      status: 'healthy';
-      uptime: number;
-      version: string;
-      environment: string;
-    };
-    postgresql: {
-      status: 'unhealthy';
-      connected: boolean;
-    };
-  };
-}
->>>>>>> 0c7cf5be
 
 /**
  * GET /health
@@ -152,7 +105,6 @@
   const startTime = Date.now();
 
   try {
-<<<<<<< HEAD
     const healthChecker = createHealthChecker();
     const healthReport = await healthChecker.performHealthCheck(5000);
 
@@ -162,68 +114,6 @@
     console.log(
       `🏥 [Voyage] Health check completed in ${totalTime}ms - Status: ${healthReport.status}`
     );
-=======
-    const dbService = DatabaseService.getInstance();
-    
-    // Check if service is ready
-    const readiness = dbService.isReady();
-    if (!readiness.ready) {
-      const errorResponse: ErrorResponse = {
-        status: 'error',
-        timestamp: new Date().toISOString(),
-        error: 'Database service not initialized',
-        services: {
-          api: {
-            status: 'healthy',
-            uptime: Math.round(process.uptime()),
-            version: process.env.npm_package_version || '1.0.0',
-            environment: process.env.NODE_ENV || 'development'
-          },
-          postgresql: {
-            status: 'unhealthy',
-            connected: false
-          }
-        }
-      };
-      res.status(503).json(errorResponse);
-      return;
-    }
-
-    // Perform health checks with timeout
-    const dbHealth: DatabaseHealth = await dbService.healthCheck(3000);
-    
-    // Determine overall status
-    let overallStatus: HealthResponse['status'] = 'healthy';
-    let statusCode = 200;
-
-    if (!dbHealth.postgresql) {
-      overallStatus = 'unhealthy';
-      statusCode = 503;
-    }
-
-    const response: HealthResponse = {
-      status: overallStatus,
-      timestamp: new Date().toISOString(),
-      services: {
-        api: {
-          status: 'healthy',
-          uptime: Math.round(process.uptime()),
-          version: process.env.npm_package_version || '1.0.0',
-          environment: process.env.NODE_ENV || 'development'
-        },
-        postgresql: {
-          status: dbHealth.details.postgresql.status,
-          responseTime: dbHealth.details.postgresql.responseTime,
-          connected: dbHealth.details.postgresql.connected,
-          error: dbHealth.details.postgresql.error
-        }
-      },
-      overall: {
-        ready: dbHealth.overall,
-        critical_services_up: dbHealth.postgresql
-      }
-    };
->>>>>>> 0c7cf5be
 
     res.status(statusCode).json(healthReport);
   } catch (error) {
@@ -234,27 +124,8 @@
       status: 'error',
       service: 'voyage-service',
       timestamp: new Date().toISOString(),
-<<<<<<< HEAD
       error: error instanceof Error ? error.message : 'Health check failed',
     });
-=======
-      error: 'Health check failed',
-      services: {
-        api: {
-          status: 'healthy',
-          uptime: Math.round(process.uptime()),
-          version: process.env.npm_package_version || '1.0.0',
-          environment: process.env.NODE_ENV || 'development'
-        },
-        postgresql: {
-          status: 'unhealthy',
-          connected: false
-        }
-      }
-    };
-
-    res.status(500).json(errorResponse);
->>>>>>> 0c7cf5be
   }
 });
 
@@ -323,17 +194,12 @@
 });
 
 /**
-<<<<<<< HEAD
+
  * GET /health/cache
  * Cache statistics endpoint - DR-65US-VOYAGE-004
  *
  * Returns cache statistics and connection status
-=======
- * Liveness probe endpoint
- * GET /api/health/live
- *
- * Simple check if the service is alive
->>>>>>> 0c7cf5be
+
  */
 router.get('/cache', async (req: Request, res: Response): Promise<void> => {
   try {
@@ -361,37 +227,4 @@
   }
 });
 
-/**
- * Cache statistics endpoint
- * GET /api/health/cache
- *
- * Ticket: DR-65US-VOYAGE-004 - Cache des Requêtes Amadeus
- * Returns cache statistics and connection status
- */
-router.get('/cache', async (req: Request, res: Response): Promise<void> => {
-  try {
-    const stats = cacheService.getStats();
-    const isConnected = await cacheService.ping();
-
-    res.status(200).json({
-      status: isConnected ? 'healthy' : 'unhealthy',
-      timestamp: new Date().toISOString(),
-      cache: {
-        connected: isConnected,
-        ...stats
-      }
-    });
-  } catch (error) {
-    const errorMessage = error instanceof Error ? error.message : 'Unknown error';
-    res.status(500).json({
-      status: 'error',
-      timestamp: new Date().toISOString(),
-      error: errorMessage,
-      cache: {
-        connected: false
-      }
-    });
-  }
-});
-
 export default router;