--- conflicted
+++ resolved
@@ -1,469 +1,466 @@
-import { Router, Request, Response } from 'express';
-import { ParsedQs } from 'qs';
-import AmadeusService from '@/services/AmadeusService';
-<<<<<<< HEAD
-import { HotelOfferMapper } from '@/mappers/HotelOfferMapper';
-=======
-import { hotelSearchCache, hotelDetailsCache, hotelListCache } from '@/middleware/hotelCache';
->>>>>>> 48208cc3
-
-const router = Router();
-
-// Helper function to safely parse query parameters from Express
-const parseQueryValue = (value: unknown, defaultValue: string = ''): string => {
-  if (value === undefined || value === null) return defaultValue;
-  if (typeof value === 'string') return value;
-  if (Array.isArray(value) && value.length > 0) return parseQueryValue(value[0]);
-  return defaultValue;
-};
-
-// Helper function to parse pagination parameters
-const getPaginationParams = (page: unknown, pageSize: unknown) => {
-  const pageNum = Math.max(1, parseInt(parseQueryValue(page, '1'), 10) || 1);
-  const limit = Math.min(50, Math.max(1, parseInt(parseQueryValue(pageSize, '10'), 10) || 10));
-  const offset = (pageNum - 1) * limit;
-  
-  return { pageNum, limit, offset };
-};
-
-// Helper function to safely parse array parameters from query
-const parseArrayParam = (param: unknown): string[] => {
-  if (!param) return [];
-  if (Array.isArray(param)) {
-    return param
-      .map(item => {
-        if (typeof item === 'string') return item;
-        if (item && typeof item === 'object' && 'toString' in item) return String(item);
-        return '';
-      })
-      .filter(Boolean);
-  }
-  if (typeof param === 'string') return [param];
-  return [];
-};
-
-// Search hotels (with Redis cache - 5 min TTL)
-router.get('/search', hotelSearchCache, async (req: Request, res: Response): Promise<void> => {
-  try {
-    const {
-      cityCode,
-      latitude,
-      longitude,
-      checkInDate,
-      checkOutDate,
-      adults = 1,
-      roomQuantity = 1,
-      radius,
-      radiusUnit,
-      hotelIds,
-      ratings,
-      amenities,
-      priceRange,
-      currency,
-      lang,
-      page = '1',
-      pageSize = '10'
-    } = req.query;
-
-    if (!checkInDate || !checkOutDate) {
-      res.status(400).json({
-        error: 'Missing required parameters: checkInDate, checkOutDate'
-      });
-      return;
-    }
-
-    if (!cityCode && (!latitude || !longitude)) {
-      res.status(400).json({
-        error: 'Either cityCode or latitude/longitude coordinates are required'
-      });
-      return;
-    }
-
-    const searchParams: any = {
-      checkInDate: checkInDate as string,
-      checkOutDate: checkOutDate as string,
-      adults: parseInt(adults as string),
-      roomQuantity: roomQuantity ? parseInt(roomQuantity as string) : 1
-    };
-    
-    // Add location parameters with type safety
-    const cityCodeStr = parseQueryValue(cityCode);
-    const latitudeNum = parseFloat(parseQueryValue(latitude));
-    const longitudeNum = parseFloat(parseQueryValue(longitude));
-    
-    if (cityCodeStr) {
-      searchParams.cityCode = cityCodeStr;
-    } else if (!isNaN(latitudeNum) && !isNaN(longitudeNum)) {
-      searchParams.latitude = latitudeNum;
-      searchParams.longitude = longitudeNum;
-    }
-    
-    // Add optional parameters only if they are provided
-    if (radius) searchParams.radius = parseInt(radius as string);
-    if (radiusUnit) searchParams.radiusUnit = radiusUnit as string;
-    if (hotelIds) searchParams.hotelIds = hotelIds as string;
-    
-    // Handle array parameters with proper type safety
-    const ratingsArray = parseArrayParam(ratings);
-    const amenitiesArray = parseArrayParam(amenities);
-    
-    if (ratingsArray.length > 0) searchParams.ratings = ratingsArray as string[];
-    if (amenitiesArray.length > 0) searchParams.amenities = amenitiesArray as string[];
-    
-    if (priceRange) searchParams.priceRange = priceRange as string;
-    if (currency) searchParams.currency = currency as string;
-    if (lang) searchParams.lang = lang as string;
-    
-    // Add pagination parameters with proper type safety
-    const { pageNum, limit, offset } = getPaginationParams(page, pageSize);
-    
-    searchParams.page = { offset, limit };
-
-    try {
-      const result = await AmadeusService.searchHotels(searchParams);
-
-      // Map to simplified DTOs for frontend
-      const simplifiedHotels = HotelOfferMapper.mapAmadeusToSimplified(result.data || []);
-
-      res.json({
-        data: simplifiedHotels,
-        meta: {
-          pagination: {
-            page: pageNum,
-            pageSize: limit,
-            total: result.meta?.count || 0,
-            totalPages: Math.ceil((result.meta?.count || 0) / limit)
-          }
-        }
-      });
-    } catch (error: any) {
-      console.error('Hotel search error:', error);
-
-      // Check if this is a known API limitation (coordinates not supported in test)
-      const errorMessage = error.message || '';
-      const isCoordinateError = errorMessage.includes('coordinates') || errorMessage.includes('hotelIds');
-
-      if (isCoordinateError && (searchParams.latitude || searchParams.hotelIds)) {
-        // Return empty results for unsupported search types in test environment
-        res.json({
-          data: [],
-          meta: {
-            pagination: {
-              page: pageNum,
-              pageSize: limit,
-              total: 0,
-              totalPages: 0
-            },
-            message: 'This search type may not be fully supported in the current environment'
-          }
-        });
-        return;
-      }
-
-      res.status(500).json({
-        error: 'Failed to search hotels',
-        message: error instanceof Error ? error.message : 'Unknown error',
-        details: process.env.NODE_ENV === 'development' ? error.response?.data : undefined
-      });
-    }
-  } catch (error) {
-    console.error('Hotel search error:', error);
-    res.status(500).json({
-      error: 'Failed to search hotels',
-      message: error instanceof Error ? error.message : 'Unknown error'
-    });
-  }
-});
-
-// Get hotel details (with Redis cache - 15 min TTL)
-router.get('/details/:hotelId', hotelDetailsCache, async (req: Request, res: Response): Promise<void> => {
-  try {
-    const { hotelId } = req.params;
-    const { adults = '1', roomQuantity = '1', checkInDate, checkOutDate } = req.query;
-
-    if (!hotelId) {
-      res.status(400).json({
-        error: 'Missing required parameter: hotelId'
-      });
-      return;
-    }
-
-    try {
-      // Try to get hotel details using getHotelOffers API
-      const result = await AmadeusService.getHotelOffers({
-        hotelIds: hotelId,
-        adults: parseInt(adults as string),
-        roomQuantity: parseInt(roomQuantity as string),
-        checkInDate: checkInDate as string || new Date().toISOString().split('T')[0],
-        checkOutDate: checkOutDate as string || new Date(Date.now() + 86400000).toISOString().split('T')[0]
-      });
-
-      if (!result.data || result.data.length === 0) {
-        res.status(404).json({
-          error: 'Hotel not found'
-        });
-        return;
-      }
-
-      // Map to simplified DTO
-      const simplifiedHotel = HotelOfferMapper.mapAmadeusToSimplified([result.data[0]])[0];
-
-      res.json({
-        data: simplifiedHotel,
-        meta: result.meta
-      });
-    } catch (apiError: any) {
-      // If hotel offers API fails, return 404 instead of 500
-      // This is expected in test environment where this API may not be fully supported
-      console.warn('Hotel details API error (returning 404):', apiError.message);
-      res.status(404).json({
-        error: 'Hotel not found or details not available',
-        message: 'This hotel may not be available in the current environment'
-      });
-    }
-  } catch (error) {
-    console.error('Hotel details error:', error);
-    res.status(500).json({
-      error: 'Failed to get hotel details',
-      message: error instanceof Error ? error.message : 'Unknown error'
-    });
-  }
-});
-
-// Hotel Ratings
-router.get('/ratings', async (req: Request, res: Response): Promise<void> => {
-  try {
-    const { hotelIds } = req.query;
-
-    if (!hotelIds) {
-      res.status(400).json({
-        error: 'Missing required parameter: hotelIds'
-      });
-      return;
-    }
-
-    // Convert hotelIds to a comma-separated string, handling both string and array inputs
-    const hotelIdsString = (Array.isArray(hotelIds) 
-      ? (hotelIds as string[]).filter(Boolean).join(',') 
-      : (hotelIds as string)?.trim?.()) ?? '';
-    
-    // Use searchHotels to get hotel details including ratings
-    const result = await AmadeusService.searchHotels({
-      hotelIds: hotelIdsString,
-      checkInDate: new Date().toISOString().split('T')[0],
-      checkOutDate: new Date(Date.now() + 86400000).toISOString().split('T')[0],
-      adults: 1,
-      page: { limit: 50, offset: 0 }
-    });
-    
-    // Extract and format ratings from hotel data
-    const ratings = result.data?.map((hotel: any) => ({
-      hotelId: hotel.hotelId,
-      rating: hotel.rating || null,
-      reviewCount: hotel.reviewCount || 0,
-      amenities: hotel.amenities || []
-    })) || [];
-    
-    res.json({
-      data: ratings,
-      meta: {
-        count: ratings.length
-      }
-    });
-  } catch (error) {
-    console.error('Hotel ratings error:', error);
-    const errorMessage = error instanceof Error ? error.message : 'Failed to get hotel ratings';
-    res.status(500).json({
-      error: 'Failed to get hotel ratings',
-      message: errorMessage
-    });
-  }
-});
-
-// Hotel Booking
-router.post('/bookings', async (req: Request, res: Response): Promise<void> => {
-  try {
-    const { offerId, guests, payments } = req.body;
-
-    // Validate required fields
-    if (!offerId) {
-      res.status(400).json({
-        error: 'Missing required field: offerId'
-      });
-      return;
-    }
-
-    if (!guests || !Array.isArray(guests) || guests.length === 0) {
-      res.status(400).json({
-        error: 'Missing required field: guests (must be a non-empty array)'
-      });
-      return;
-    }
-
-    if (!payments || !Array.isArray(payments) || payments.length === 0) {
-      res.status(400).json({
-        error: 'Missing required field: payments (must be a non-empty array)'
-      });
-      return;
-    }
-
-    // Validate guest structure
-    for (const guest of guests) {
-      if (!guest.name || !guest.name.firstName || !guest.name.lastName) {
-        res.status(400).json({
-          error: 'Each guest must have name.firstName and name.lastName'
-        });
-        return;
-      }
-      if (!guest.contact || !guest.contact.email || !guest.contact.phone) {
-        res.status(400).json({
-          error: 'Each guest must have contact.email and contact.phone'
-        });
-        return;
-      }
-    }
-
-    // Create the booking
-    const result = await AmadeusService.createHotelBooking({
-      offerId,
-      guests,
-      payments
-    });
-
-    res.status(201).json({
-      data: result.data,
-      meta: {
-        bookingId: result.data?.id,
-        status: 'confirmed'
-      }
-    });
-  } catch (error) {
-    console.error('Hotel booking error:', error);
-    res.status(500).json({
-      error: 'Failed to create hotel booking',
-      message: error instanceof Error ? error.message : 'Unknown error',
-      details: process.env.NODE_ENV === 'development' ? (error as any).response?.data : undefined
-    });
-  }
-});
-
-// Hotel List (with Redis cache - 1 hour TTL)
-router.get('/list', hotelListCache, async (req: Request, res: Response): Promise<void> => {
-  try {
-    const {
-      cityCode,
-      latitude,
-      longitude,
-      hotelIds,
-      radius = '5',
-      radiusUnit = 'KM',
-      page = '1',
-      pageSize = '10'
-    } = req.query;
-
-    // Handle pagination
-    const pageNum = Math.max(1, parseInt(page as string) || 1);
-    const limit = Math.min(50, Math.max(1, parseInt(pageSize as string) || 10));
-    const offset = (pageNum - 1) * limit;
-
-    // Use searchHotels with the hotelIds parameter to get the list
-    const result = await AmadeusService.searchHotels({
-      cityCode: cityCode as string | undefined,
-      latitude: latitude ? parseFloat(latitude as string) : undefined,
-      longitude: longitude ? parseFloat(longitude as string) : undefined,
-      hotelIds: hotelIds as string | undefined,
-      radius: radius ? parseInt(radius as string) : 5,
-      radiusUnit: radiusUnit as string || 'KM',
-      checkInDate: new Date().toISOString().split('T')[0], // Required but not used for listing
-      checkOutDate: new Date(Date.now() + 86400000).toISOString().split('T')[0], // Required but not used for listing
-      adults: 1,
-      page: { offset, limit }
-    });
-
-    res.json({
-      data: result.data || [],
-      meta: {
-        pagination: {
-          page: pageNum,
-          pageSize: limit,
-          total: result.meta?.count || 0,
-          totalPages: Math.ceil((result.meta?.count || 0) / limit)
-        }
-      }
-    });
-  } catch (error) {
-    console.error('Hotel list error:', error);
-    res.status(500).json({
-      error: 'Failed to get hotel list',
-      message: error instanceof Error ? error.message : 'Unknown error'
-    });
-  }
-});
-
-// Get hotel images
-router.get('/:hotelId/images', async (req: Request, res: Response): Promise<void> => {
-  try {
-    const { hotelId } = req.params;
-    const { adults = '1', roomQuantity = '1', checkInDate, checkOutDate } = req.query;
-
-    if (!hotelId) {
-      res.status(400).json({
-        error: 'Hotel ID is required'
-      });
-      return;
-    }
-
-    // Get hotel details using the search endpoint with the specific hotel ID
-    const result = await AmadeusService.searchHotels({
-      hotelIds: hotelId,
-      adults: parseInt(adults as string),
-      roomQuantity: parseInt(roomQuantity as string),
-      checkInDate: checkInDate as string || new Date().toISOString().split('T')[0],
-      checkOutDate: checkOutDate as string || new Date(Date.now() + 86400000).toISOString().split('T')[0],
-      page: { limit: 1, offset: 0 }
-    });
-    
-    // Extract images from the first hotel result
-    const hotel = result?.data?.[0];
-    const images = hotel?.media?.images || [];
-    
-    // If no images found, provide default image
-    if (images.length === 0) {
-      images.push({
-        url: 'https://images.unsplash.com/photo-1566073771259-6a8506099945?ixlib=rb-4.0.3&ixid=M3wxMjA3fDB8MHxwaG90by1wYWdlfHx8fGVufDB8fHx8fA%3D%3D&auto=format&fit=crop&w=2070&q=80',
-        category: 'HOTEL',
-        type: 'ROOM',
-        width: 1200,
-        height: 800
-      });
-    }
-    
-    res.json({
-      data: images,
-      meta: {
-        count: images.length,
-        hotelId: hotelId
-      }
-    });
-  } catch (error) {
-    console.error('Hotel images error:', error);
-    // Return a default image on error
-    res.json({
-      data: [{
-        url: 'https://images.unsplash.com/photo-1566073771259-6a8506099945?ixlib=rb-4.0.3&ixid=M3wxMjA3fDB8MHxwaG90by1wYWdlfHx8fGVufDB8fHx8fA%3D%3D&auto=format&fit=crop&w=2070&q=80',
-        category: 'HOTEL',
-        type: 'ROOM',
-        width: 1200,
-        height: 800
-      }],
-      meta: {
-        count: 1,
-        hotelId: req.params.hotelId,
-        error: 'Failed to fetch hotel images',
-        details: error instanceof Error ? error.message : 'Unknown error'
-      }
-    });
-  }
-});
-
-export default router;
+import { Router, Request, Response } from 'express';
+import { ParsedQs } from 'qs';
+import AmadeusService from '@/services/AmadeusService';
+import { HotelOfferMapper } from '@/mappers/HotelOfferMapper';
+import { hotelSearchCache, hotelDetailsCache, hotelListCache } from '@/middleware/hotelCache';
+
+const router = Router();
+
+// Helper function to safely parse query parameters from Express
+const parseQueryValue = (value: unknown, defaultValue: string = ''): string => {
+  if (value === undefined || value === null) return defaultValue;
+  if (typeof value === 'string') return value;
+  if (Array.isArray(value) && value.length > 0) return parseQueryValue(value[0]);
+  return defaultValue;
+};
+
+// Helper function to parse pagination parameters
+const getPaginationParams = (page: unknown, pageSize: unknown) => {
+  const pageNum = Math.max(1, parseInt(parseQueryValue(page, '1'), 10) || 1);
+  const limit = Math.min(50, Math.max(1, parseInt(parseQueryValue(pageSize, '10'), 10) || 10));
+  const offset = (pageNum - 1) * limit;
+  
+  return { pageNum, limit, offset };
+};
+
+// Helper function to safely parse array parameters from query
+const parseArrayParam = (param: unknown): string[] => {
+  if (!param) return [];
+  if (Array.isArray(param)) {
+    return param
+      .map(item => {
+        if (typeof item === 'string') return item;
+        if (item && typeof item === 'object' && 'toString' in item) return String(item);
+        return '';
+      })
+      .filter(Boolean);
+  }
+  if (typeof param === 'string') return [param];
+  return [];
+};
+
+// Search hotels (with Redis cache - 5 min TTL)
+router.get('/search', hotelSearchCache, async (req: Request, res: Response): Promise<void> => {
+  try {
+    const {
+      cityCode,
+      latitude,
+      longitude,
+      checkInDate,
+      checkOutDate,
+      adults = 1,
+      roomQuantity = 1,
+      radius,
+      radiusUnit,
+      hotelIds,
+      ratings,
+      amenities,
+      priceRange,
+      currency,
+      lang,
+      page = '1',
+      pageSize = '10'
+    } = req.query;
+
+    if (!checkInDate || !checkOutDate) {
+      res.status(400).json({
+        error: 'Missing required parameters: checkInDate, checkOutDate'
+      });
+      return;
+    }
+
+    if (!cityCode && (!latitude || !longitude)) {
+      res.status(400).json({
+        error: 'Either cityCode or latitude/longitude coordinates are required'
+      });
+      return;
+    }
+
+    const searchParams: any = {
+      checkInDate: checkInDate as string,
+      checkOutDate: checkOutDate as string,
+      adults: parseInt(adults as string),
+      roomQuantity: roomQuantity ? parseInt(roomQuantity as string) : 1
+    };
+    
+    // Add location parameters with type safety
+    const cityCodeStr = parseQueryValue(cityCode);
+    const latitudeNum = parseFloat(parseQueryValue(latitude));
+    const longitudeNum = parseFloat(parseQueryValue(longitude));
+    
+    if (cityCodeStr) {
+      searchParams.cityCode = cityCodeStr;
+    } else if (!isNaN(latitudeNum) && !isNaN(longitudeNum)) {
+      searchParams.latitude = latitudeNum;
+      searchParams.longitude = longitudeNum;
+    }
+    
+    // Add optional parameters only if they are provided
+    if (radius) searchParams.radius = parseInt(radius as string);
+    if (radiusUnit) searchParams.radiusUnit = radiusUnit as string;
+    if (hotelIds) searchParams.hotelIds = hotelIds as string;
+    
+    // Handle array parameters with proper type safety
+    const ratingsArray = parseArrayParam(ratings);
+    const amenitiesArray = parseArrayParam(amenities);
+    
+    if (ratingsArray.length > 0) searchParams.ratings = ratingsArray as string[];
+    if (amenitiesArray.length > 0) searchParams.amenities = amenitiesArray as string[];
+    
+    if (priceRange) searchParams.priceRange = priceRange as string;
+    if (currency) searchParams.currency = currency as string;
+    if (lang) searchParams.lang = lang as string;
+    
+    // Add pagination parameters with proper type safety
+    const { pageNum, limit, offset } = getPaginationParams(page, pageSize);
+    
+    searchParams.page = { offset, limit };
+
+    try {
+      const result = await AmadeusService.searchHotels(searchParams);
+
+      // Map to simplified DTOs for frontend
+      const simplifiedHotels = HotelOfferMapper.mapAmadeusToSimplified(result.data || []);
+
+      res.json({
+        data: simplifiedHotels,
+        meta: {
+          pagination: {
+            page: pageNum,
+            pageSize: limit,
+            total: result.meta?.count || 0,
+            totalPages: Math.ceil((result.meta?.count || 0) / limit)
+          }
+        }
+      });
+    } catch (error: any) {
+      console.error('Hotel search error:', error);
+
+      // Check if this is a known API limitation (coordinates not supported in test)
+      const errorMessage = error.message || '';
+      const isCoordinateError = errorMessage.includes('coordinates') || errorMessage.includes('hotelIds');
+
+      if (isCoordinateError && (searchParams.latitude || searchParams.hotelIds)) {
+        // Return empty results for unsupported search types in test environment
+        res.json({
+          data: [],
+          meta: {
+            pagination: {
+              page: pageNum,
+              pageSize: limit,
+              total: 0,
+              totalPages: 0
+            },
+            message: 'This search type may not be fully supported in the current environment'
+          }
+        });
+        return;
+      }
+
+      res.status(500).json({
+        error: 'Failed to search hotels',
+        message: error instanceof Error ? error.message : 'Unknown error',
+        details: process.env.NODE_ENV === 'development' ? error.response?.data : undefined
+      });
+    }
+  } catch (error) {
+    console.error('Hotel search error:', error);
+    res.status(500).json({
+      error: 'Failed to search hotels',
+      message: error instanceof Error ? error.message : 'Unknown error'
+    });
+  }
+});
+
+// Get hotel details (with Redis cache - 15 min TTL)
+router.get('/details/:hotelId', hotelDetailsCache, async (req: Request, res: Response): Promise<void> => {
+  try {
+    const { hotelId } = req.params;
+    const { adults = '1', roomQuantity = '1', checkInDate, checkOutDate } = req.query;
+
+    if (!hotelId) {
+      res.status(400).json({
+        error: 'Missing required parameter: hotelId'
+      });
+      return;
+    }
+
+    try {
+      // Try to get hotel details using getHotelOffers API
+      const result = await AmadeusService.getHotelOffers({
+        hotelIds: hotelId,
+        adults: parseInt(adults as string),
+        roomQuantity: parseInt(roomQuantity as string),
+        checkInDate: checkInDate as string || new Date().toISOString().split('T')[0],
+        checkOutDate: checkOutDate as string || new Date(Date.now() + 86400000).toISOString().split('T')[0]
+      });
+
+      if (!result.data || result.data.length === 0) {
+        res.status(404).json({
+          error: 'Hotel not found'
+        });
+        return;
+      }
+
+      // Map to simplified DTO
+      const simplifiedHotel = HotelOfferMapper.mapAmadeusToSimplified([result.data[0]])[0];
+
+      res.json({
+        data: simplifiedHotel,
+        meta: result.meta
+      });
+    } catch (apiError: any) {
+      // If hotel offers API fails, return 404 instead of 500
+      // This is expected in test environment where this API may not be fully supported
+      console.warn('Hotel details API error (returning 404):', apiError.message);
+      res.status(404).json({
+        error: 'Hotel not found or details not available',
+        message: 'This hotel may not be available in the current environment'
+      });
+    }
+  } catch (error) {
+    console.error('Hotel details error:', error);
+    res.status(500).json({
+      error: 'Failed to get hotel details',
+      message: error instanceof Error ? error.message : 'Unknown error'
+    });
+  }
+});
+
+// Hotel Ratings
+router.get('/ratings', async (req: Request, res: Response): Promise<void> => {
+  try {
+    const { hotelIds } = req.query;
+
+    if (!hotelIds) {
+      res.status(400).json({
+        error: 'Missing required parameter: hotelIds'
+      });
+      return;
+    }
+
+    // Convert hotelIds to a comma-separated string, handling both string and array inputs
+    const hotelIdsString = (Array.isArray(hotelIds) 
+      ? (hotelIds as string[]).filter(Boolean).join(',') 
+      : (hotelIds as string)?.trim?.()) ?? '';
+    
+    // Use searchHotels to get hotel details including ratings
+    const result = await AmadeusService.searchHotels({
+      hotelIds: hotelIdsString,
+      checkInDate: new Date().toISOString().split('T')[0],
+      checkOutDate: new Date(Date.now() + 86400000).toISOString().split('T')[0],
+      adults: 1,
+      page: { limit: 50, offset: 0 }
+    });
+    
+    // Extract and format ratings from hotel data
+    const ratings = result.data?.map((hotel: any) => ({
+      hotelId: hotel.hotelId,
+      rating: hotel.rating || null,
+      reviewCount: hotel.reviewCount || 0,
+      amenities: hotel.amenities || []
+    })) || [];
+    
+    res.json({
+      data: ratings,
+      meta: {
+        count: ratings.length
+      }
+    });
+  } catch (error) {
+    console.error('Hotel ratings error:', error);
+    const errorMessage = error instanceof Error ? error.message : 'Failed to get hotel ratings';
+    res.status(500).json({
+      error: 'Failed to get hotel ratings',
+      message: errorMessage
+    });
+  }
+});
+
+// Hotel Booking
+router.post('/bookings', async (req: Request, res: Response): Promise<void> => {
+  try {
+    const { offerId, guests, payments } = req.body;
+
+    // Validate required fields
+    if (!offerId) {
+      res.status(400).json({
+        error: 'Missing required field: offerId'
+      });
+      return;
+    }
+
+    if (!guests || !Array.isArray(guests) || guests.length === 0) {
+      res.status(400).json({
+        error: 'Missing required field: guests (must be a non-empty array)'
+      });
+      return;
+    }
+
+    if (!payments || !Array.isArray(payments) || payments.length === 0) {
+      res.status(400).json({
+        error: 'Missing required field: payments (must be a non-empty array)'
+      });
+      return;
+    }
+
+    // Validate guest structure
+    for (const guest of guests) {
+      if (!guest.name || !guest.name.firstName || !guest.name.lastName) {
+        res.status(400).json({
+          error: 'Each guest must have name.firstName and name.lastName'
+        });
+        return;
+      }
+      if (!guest.contact || !guest.contact.email || !guest.contact.phone) {
+        res.status(400).json({
+          error: 'Each guest must have contact.email and contact.phone'
+        });
+        return;
+      }
+    }
+
+    // Create the booking
+    const result = await AmadeusService.createHotelBooking({
+      offerId,
+      guests,
+      payments
+    });
+
+    res.status(201).json({
+      data: result.data,
+      meta: {
+        bookingId: result.data?.id,
+        status: 'confirmed'
+      }
+    });
+  } catch (error) {
+    console.error('Hotel booking error:', error);
+    res.status(500).json({
+      error: 'Failed to create hotel booking',
+      message: error instanceof Error ? error.message : 'Unknown error',
+      details: process.env.NODE_ENV === 'development' ? (error as any).response?.data : undefined
+    });
+  }
+});
+
+// Hotel List (with Redis cache - 1 hour TTL)
+router.get('/list', hotelListCache, async (req: Request, res: Response): Promise<void> => {
+  try {
+    const {
+      cityCode,
+      latitude,
+      longitude,
+      hotelIds,
+      radius = '5',
+      radiusUnit = 'KM',
+      page = '1',
+      pageSize = '10'
+    } = req.query;
+
+    // Handle pagination
+    const pageNum = Math.max(1, parseInt(page as string) || 1);
+    const limit = Math.min(50, Math.max(1, parseInt(pageSize as string) || 10));
+    const offset = (pageNum - 1) * limit;
+
+    // Use searchHotels with the hotelIds parameter to get the list
+    const result = await AmadeusService.searchHotels({
+      cityCode: cityCode as string | undefined,
+      latitude: latitude ? parseFloat(latitude as string) : undefined,
+      longitude: longitude ? parseFloat(longitude as string) : undefined,
+      hotelIds: hotelIds as string | undefined,
+      radius: radius ? parseInt(radius as string) : 5,
+      radiusUnit: radiusUnit as string || 'KM',
+      checkInDate: new Date().toISOString().split('T')[0], // Required but not used for listing
+      checkOutDate: new Date(Date.now() + 86400000).toISOString().split('T')[0], // Required but not used for listing
+      adults: 1,
+      page: { offset, limit }
+    });
+
+    res.json({
+      data: result.data || [],
+      meta: {
+        pagination: {
+          page: pageNum,
+          pageSize: limit,
+          total: result.meta?.count || 0,
+          totalPages: Math.ceil((result.meta?.count || 0) / limit)
+        }
+      }
+    });
+  } catch (error) {
+    console.error('Hotel list error:', error);
+    res.status(500).json({
+      error: 'Failed to get hotel list',
+      message: error instanceof Error ? error.message : 'Unknown error'
+    });
+  }
+});
+
+// Get hotel images
+router.get('/:hotelId/images', async (req: Request, res: Response): Promise<void> => {
+  try {
+    const { hotelId } = req.params;
+    const { adults = '1', roomQuantity = '1', checkInDate, checkOutDate } = req.query;
+
+    if (!hotelId) {
+      res.status(400).json({
+        error: 'Hotel ID is required'
+      });
+      return;
+    }
+
+    // Get hotel details using the search endpoint with the specific hotel ID
+    const result = await AmadeusService.searchHotels({
+      hotelIds: hotelId,
+      adults: parseInt(adults as string),
+      roomQuantity: parseInt(roomQuantity as string),
+      checkInDate: checkInDate as string || new Date().toISOString().split('T')[0],
+      checkOutDate: checkOutDate as string || new Date(Date.now() + 86400000).toISOString().split('T')[0],
+      page: { limit: 1, offset: 0 }
+    });
+    
+    // Extract images from the first hotel result
+    const hotel = result?.data?.[0];
+    const images = hotel?.media?.images || [];
+    
+    // If no images found, provide default image
+    if (images.length === 0) {
+      images.push({
+        url: 'https://images.unsplash.com/photo-1566073771259-6a8506099945?ixlib=rb-4.0.3&ixid=M3wxMjA3fDB8MHxwaG90by1wYWdlfHx8fGVufDB8fHx8fA%3D%3D&auto=format&fit=crop&w=2070&q=80',
+        category: 'HOTEL',
+        type: 'ROOM',
+        width: 1200,
+        height: 800
+      });
+    }
+    
+    res.json({
+      data: images,
+      meta: {
+        count: images.length,
+        hotelId: hotelId
+      }
+    });
+  } catch (error) {
+    console.error('Hotel images error:', error);
+    // Return a default image on error
+    res.json({
+      data: [{
+        url: 'https://images.unsplash.com/photo-1566073771259-6a8506099945?ixlib=rb-4.0.3&ixid=M3wxMjA3fDB8MHxwaG90by1wYWdlfHx8fGVufDB8fHx8fA%3D%3D&auto=format&fit=crop&w=2070&q=80',
+        category: 'HOTEL',
+        type: 'ROOM',
+        width: 1200,
+        height: 800
+      }],
+      meta: {
+        count: 1,
+        hotelId: req.params.hotelId,
+        error: 'Failed to fetch hotel images',
+        details: error instanceof Error ? error.message : 'Unknown error'
+      }
+    });
+  }
+});
+
+export default router;